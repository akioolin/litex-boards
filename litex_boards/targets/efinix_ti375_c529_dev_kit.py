--- conflicted
+++ resolved
@@ -43,8 +43,7 @@
 
 class _CRG(LiteXModule):
     def __init__(self, platform, sys_clk_freq, cpu_clk_freq):
-<<<<<<< HEAD
-        #self.rst    = Signal()
+        self.rst    = Signal()
         self.cd_sys    = ClockDomain()
         self.cd_usb    = ClockDomain()
         self.cd_video  = ClockDomain()
@@ -52,14 +51,7 @@
         self.cd_eth    = ClockDomain()
         self.cd_eth_90 = ClockDomain()
         self.cd_eth_rx = ClockDomain()
-=======
-        self.rst      = Signal()
-        self.cd_sys   = ClockDomain()
-        self.cd_usb   = ClockDomain()
-        self.cd_video = ClockDomain()
-        self.cd_cpu   = ClockDomain()
         self.cd_rst   = ClockDomain(reset_less=True)
->>>>>>> 0e77cdf3
 
         # # #
 
